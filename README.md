--- conflicted
+++ resolved
@@ -14,13 +14,12 @@
 
 After building the charm you may deploy a single unit of MongoDB using its default configuration
 ```shell
-<<<<<<< HEAD
-juju deploy ./*.charm
+juju deploy ./mongodb_ubuntu-20.04-amd64.charm
 ```
 
 It is customary to use MongoDB with replication. Hence usually more than one unit (preferably an odd number to prohibit a "split-brain" scenario) is deployed. To deploy MongoDB with multiple replicas, specify the number of desired units with the `-n` option.
 ```shell
-juju deploy ./*.charm -n <number_of_replicas>
+juju deploy ./mongodb_ubuntu-20.04-amd64.charm -n <number_of_replicas>
 ```
 
 To retrieve primary replica one can use the action `get-primary` on any of the units running MongoDB
@@ -29,16 +28,6 @@
 ```
 
 Similarly, the primary replica is displayed as a status message in `juju status`, however one should note that this hook gets called on regular time intervals and the primary may be outdated if the status hook has not been called recently.
-=======
-juju deploy ./mongodb_ubuntu-20.04-amd64.charm
-```
-
-It is customary to use MongoDB with replication. Hence usually more than one unit (preferably and odd number) is deployed. To deploy MongoDB with multiple replicas specify the number of desired units with the `-n` option.
-```shell
-juju deploy ./mongodb_ubuntu-20.04-amd64.charm -n <number of replicas>
-```
-
->>>>>>> d98105c5
 
 ## Relations
 
