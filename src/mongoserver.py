--- conflicted
+++ resolved
@@ -27,32 +27,18 @@
         self._unit_ips = config["unit_ips"]
         self._calling_unit_ip = config["calling_unit_ip"]
 
-<<<<<<< HEAD
-    def client(self, as_stand_alone=False) -> MongoClient:
-=======
     def client(self, standalone=False) -> MongoClient:
->>>>>>> d98105c5
         """Construct a client for the MongoDB database.
 
         The timeout for all queries using this client object is 1 sec.
 
         Args:
-<<<<<<< HEAD
-            as_stand_alone: an optional boolean flag that indicates if the
-            client should connect to a single instance of MongoDB or the entire
-            replica set
-        Returns:
-            A pymongo `MongoClient` object.
-        """
-        return MongoClient(self.replica_uri(as_stand_alone), serverSelectionTimeoutMS=1000)
-=======
             standalone: an optional boolean flag that indicates if the client should connect to a
             single instance of MongoDB or the entire replica set
         Returns:
             A pymongo `MongoClient` object.
         """
         return MongoClient(self.replica_uri(standalone), serverSelectionTimeoutMS=1000)
->>>>>>> d98105c5
 
     @retry(stop=stop_after_attempt(10), wait=wait_exponential(multiplier=1, min=2, max=30))
     def check_server_info(self, client: MongoClient):
@@ -66,31 +52,19 @@
         """
         return client.server_info()
 
-<<<<<<< HEAD
-    def is_ready(self, as_stand_alone=False) -> bool:
+    def is_ready(self, standalone: bool = False) -> bool:
         """Is the MongoDB server ready to services requests.
 
         Args:
-            all_replicas: an optional boolean flag that indicates if the client
-            should check if a single instance of MongoDB or the entire
-            replica set is ready
-=======
-    def is_ready(self, standalone=False) -> bool:
-        """Is the MongoDB server ready to services requests.
+            standalone: an optional flag that indicates if the client should check if a single
+            instance of MongoDB or the entire replica set is ready
 
-        Args:
-            standalone: an optional boolean flag that indicates if the client should check if a
-            single instance of MongoDB or the entire replica set is ready
->>>>>>> d98105c5
         Returns:
             bool: True if services is ready False otherwise.
         """
         ready = False
-<<<<<<< HEAD
-        client = self.client(as_stand_alone)
-=======
         client = self.client(standalone)
->>>>>>> d98105c5
+
         try:
             self.check_server_info(client)
             ready = True
@@ -109,19 +83,12 @@
         is_replica_set = False
 
         # cannot be in replica set status if this server is not up
-<<<<<<< HEAD
-        if not self.is_ready(as_stand_alone=True):
-            return is_replica_set
-
-        # access instance replica set configuration
-        client = self.client(as_stand_alone=True)
-=======
         if not self.is_ready(standalone=True):
             return is_replica_set
 
         # access instance replica set configuration
         client = self.client(standalone=True)
->>>>>>> d98105c5
+
         collection = client.local.system.replset
         try:
             replica_set_name = collection.find()[0]["_id"]
@@ -136,8 +103,8 @@
 
     @property
     def _is_primary(self):
-        """TODO"""
-        client = self.client(as_stand_alone=True)
+        """Returns true if querying unit is the primary replica."""
+        client = self.client(standalone=True)
         return client.is_primary
 
     def initialise_replica_set(self, hosts: list) -> None:
@@ -153,11 +120,7 @@
         logger.debug("setting up replica set with these options %s", config)
 
         # must initiate replica with current unit IP address
-<<<<<<< HEAD
-        client = self.client(as_stand_alone=True)
-=======
         client = self.client(standalone=True)
->>>>>>> d98105c5
         try:
             client.admin.command("replSetInitiate", config)
         except ConnectionFailure as e:
@@ -172,16 +135,6 @@
         finally:
             client.close()
 
-<<<<<<< HEAD
-    def replica_uri(self, as_stand_alone=False, credentials=None) -> str:
-        """Construct a replica set URI.
-
-        Args:
-            credentials: an optional dictionary with keys "username"
-            and "password".
-            as_stand_alone: an optional boolean flag that indicates if the uri
-            should use the full replica set or a stand
-=======
     def replica_uri(self, standalone=False, credentials=None) -> str:
         """Construct a replica set URI.
 
@@ -189,7 +142,6 @@
             credentials: an optional dictionary with keys "username" and "password".
             standalone: an optional boolean flag that indicates if the uri should use the full
             replica set or a stand
->>>>>>> d98105c5
 
         Returns:
             A string URI that may be used to access the MongoDB
@@ -198,17 +150,9 @@
         # TODO add password configuration in future patch
 
         uri = "mongodb://"
-<<<<<<< HEAD
-        if not as_stand_alone:
-            for i, host in enumerate(self._unit_ips):
-                if i:
-                    uri += ","
-                uri += "{}:{}".format(host, self._port)
-=======
         if not standalone:
             hosts = ["{}:{}".format(unit_ip, self._port) for unit_ip in self._unit_ips]
             uri += ",".join(hosts)
->>>>>>> d98105c5
         else:
             uri += "{}:{}".format(self._calling_unit_ip, self._port)
 
